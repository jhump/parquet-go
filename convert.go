--- conflicted
+++ resolved
@@ -451,23 +451,13 @@
 	numNulls  int64
 }
 
-<<<<<<< HEAD
 func (c *missingColumnChunk) Type() Type                        { return c.typ }
 func (c *missingColumnChunk) Column() int                       { return int(c.column) }
 func (c *missingColumnChunk) Pages() Pages                      { return onePage(missingPage{c}) }
 func (c *missingColumnChunk) ColumnIndex() (ColumnIndex, error) { return missingColumnIndex{c}, nil }
 func (c *missingColumnChunk) OffsetIndex() (OffsetIndex, error) { return missingOffsetIndex{}, nil }
 func (c *missingColumnChunk) BloomFilter() BloomFilter          { return missingBloomFilter{} }
-func (c *missingColumnChunk) NumValues() int64                  { return 0 }
-=======
-func (c *missingColumnChunk) Type() Type               { return c.typ }
-func (c *missingColumnChunk) Column() int              { return int(c.column) }
-func (c *missingColumnChunk) Pages() Pages             { return onePage(missingPage{c}) }
-func (c *missingColumnChunk) ColumnIndex() ColumnIndex { return missingColumnIndex{c} }
-func (c *missingColumnChunk) OffsetIndex() OffsetIndex { return missingOffsetIndex{} }
-func (c *missingColumnChunk) BloomFilter() BloomFilter { return missingBloomFilter{} }
-func (c *missingColumnChunk) NumValues() int64         { return c.numValues }
->>>>>>> 37435ed1
+func (c *missingColumnChunk) NumValues() int64                  { return c.numValues }
 
 type missingColumnIndex struct{ *missingColumnChunk }
 
